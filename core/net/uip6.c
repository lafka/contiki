--- conflicted
+++ resolved
@@ -507,7 +507,6 @@
   return conn;
 }
 #endif /* UIP_TCP && UIP_ACTIVE_OPEN */
-<<<<<<< HEAD
 /*---------------------------------------------------------------------------*/
 void
 remove_ext_hdr(void)
@@ -526,9 +525,6 @@
     uip_ext_len = 0;
   }
 }
-
-=======
->>>>>>> fb977cb9
 /*---------------------------------------------------------------------------*/
 #if UIP_UDP
 struct uip_udp_conn *
